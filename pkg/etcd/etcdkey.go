// Copyright 2021 PingCAP, Inc.
//
// Licensed under the Apache License, Version 2.0 (the "License");
// you may not use this file except in compliance with the License.
// You may obtain a copy of the License at
//
//     http://www.apache.org/licenses/LICENSE-2.0
//
// Unless required by applicable law or agreed to in writing, software
// distributed under the License is distributed on an "AS IS" BASIS,
// See the License for the specific language governing permissions and
// limitations under the License.

package etcd

import (
	"fmt"
	"strconv"
	"strings"

	"github.com/pingcap/log"
	"github.com/pingcap/tiflow/cdc/model"
	cerror "github.com/pingcap/tiflow/pkg/errors"
)

const (
	metaPrefix = "/__cdc_meta__"

	ownerKey        = "/owner"
	captureKey      = "/capture"
	taskPositionKey = "/task/position"

	// ChangefeedInfoKey is the key path for changefeed info
	ChangefeedInfoKey = "/changefeed/info"
	// ChangefeedStatusKey is the key path for changefeed status
	ChangefeedStatusKey = "/changefeed/status"
	// metaVersionKey is the key path for metadata version
	metaVersionKey = "/meta/meta-version"
	upstreamKey    = "/upstream"

	// DeletionCounterKey is the key path for the counter of deleted keys
	DeletionCounterKey = metaPrefix + "/meta/ticdc-delete-etcd-key-count"

	// DefaultClusterAndNamespacePrefix is the default prefix of changefeed data
	DefaultClusterAndNamespacePrefix = "/tidb/cdc/default/default"
	// DefaultClusterAndMetaPrefix is the default prefix of cluster meta
	DefaultClusterAndMetaPrefix = "/tidb/cdc/default" + metaPrefix
<<<<<<< HEAD
=======

	// MigrateBackupPrefix is the prefix of backup keys during a migration
	migrateBackupPrefix = "/tidb/cdc/__backup__"
>>>>>>> dbade65d
)

// CDCKeyType is the type of etcd key
type CDCKeyType = int

// the types of etcd key
const (
	CDCKeyTypeUnknown CDCKeyType = iota
	CDCKeyTypeOwner
	CDCKeyTypeCapture
	CDCKeyTypeChangefeedInfo
	CDCKeyTypeChangeFeedStatus
	CDCKeyTypeTaskPosition
	CDCKeyTypeMetaVersion
	CDCKeyTypeUpStream
)

// CDCKey represents an etcd key which is defined by TiCDC
/*
 Usage:
 we can parse a raw etcd key:
 ```
 	k := new(CDCKey)
 	rawKey := "/tidb/cdc/changefeed/info/test/changefeed"
	err := k.Parse(rawKey)
 	c.Assert(k, check.DeepEquals, &CDCKey{
			Tp:           CDCKeyTypeChangefeedInfo,
			ChangefeedID: "test/changefeed",
	})
 ```

 and we can generate a raw key from CDCKey
 ```
 	k := &CDCKey{
			Tp:           CDCKeyTypeChangefeedInfo,
			ChangefeedID: "test/changefeed",
	}
 	c.Assert(k.String(), check.Equals, "/tidb/cdc/changefeed/info/test/changefeed")
 ```

*/
type CDCKey struct {
	Tp           CDCKeyType
	ChangefeedID model.ChangeFeedID
	CaptureID    string
	OwnerLeaseID string
	ClusterID    string
	UpstreamID   model.UpstreamID
	Namespace    string
}

// BaseKey is the common prefix of the keys with cluster id in CDC
func BaseKey(clusterID string) string {
	return fmt.Sprintf("/tidb/cdc/%s", clusterID)
}

// NamespacedPrefix returns the etcd prefix of changefeed data
func NamespacedPrefix(clusterID, namespace string) string {
	return BaseKey(clusterID) + "/" + namespace
}

// Parse parses the given etcd key
func (k *CDCKey) Parse(clusterID, key string) error {
	if !strings.HasPrefix(key, BaseKey(clusterID)) {
		return cerror.ErrInvalidEtcdKey.GenWithStackByArgs(key)
	}
	key = key[len("/tidb/cdc"):]
	parts := strings.Split(key, "/")
	k.ClusterID = parts[1]
	key = key[len(k.ClusterID)+1:]
	if strings.HasPrefix(key, metaPrefix) {
		key = key[len(metaPrefix):]
		switch {
		case strings.HasPrefix(key, ownerKey):
			k.Tp = CDCKeyTypeOwner
			k.CaptureID = ""
			key = key[len(ownerKey):]
			if len(key) > 0 {
				key = key[1:]
			}
			k.OwnerLeaseID = key
		case strings.HasPrefix(key, captureKey):
			k.Tp = CDCKeyTypeCapture
			k.CaptureID = key[len(captureKey)+1:]
			k.OwnerLeaseID = ""
		case strings.HasPrefix(key, metaVersionKey):
			k.Tp = CDCKeyTypeMetaVersion
		default:
			return cerror.ErrInvalidEtcdKey.GenWithStackByArgs(key)
		}
	} else {
		namespace := parts[2]
		key = key[len(namespace)+1:]
		k.Namespace = namespace
		switch {
		case strings.HasPrefix(key, ChangefeedInfoKey):
			k.Tp = CDCKeyTypeChangefeedInfo
			k.CaptureID = ""
			k.ChangefeedID = model.ChangeFeedID{
				Namespace: namespace,
				ID:        key[len(ChangefeedInfoKey)+1:],
			}
			k.OwnerLeaseID = ""
		case strings.HasPrefix(key, upstreamKey):
			k.Tp = CDCKeyTypeUpStream
			k.CaptureID = ""
			id, err := strconv.ParseUint(key[len(upstreamKey)+1:], 10, 64)
			if err != nil {
				return err
			}
			k.UpstreamID = id
		case strings.HasPrefix(key, ChangefeedStatusKey):
			k.Tp = CDCKeyTypeChangeFeedStatus
			k.CaptureID = ""
			k.ChangefeedID = model.ChangeFeedID{
				Namespace: namespace,
				ID:        key[len(ChangefeedStatusKey)+1:],
			}
			k.OwnerLeaseID = ""
		case strings.HasPrefix(key, taskPositionKey):
			splitKey := strings.SplitN(key[len(taskPositionKey)+1:], "/", 2)
			if len(splitKey) != 2 {
				return cerror.ErrInvalidEtcdKey.GenWithStackByArgs(key)
			}
			k.Tp = CDCKeyTypeTaskPosition
			k.CaptureID = splitKey[0]
			k.ChangefeedID = model.ChangeFeedID{
				Namespace: namespace,
				ID:        splitKey[1],
			}
			k.OwnerLeaseID = ""
		default:
			return cerror.ErrInvalidEtcdKey.GenWithStackByArgs(key)
		}
	}
	return nil
}

func (k *CDCKey) String() string {
	switch k.Tp {
	case CDCKeyTypeOwner:
		if len(k.OwnerLeaseID) == 0 {
			return BaseKey(k.ClusterID) + metaPrefix + ownerKey
		}
		return BaseKey(k.ClusterID) + metaPrefix + ownerKey + "/" + k.OwnerLeaseID
	case CDCKeyTypeCapture:
		return BaseKey(k.ClusterID) + metaPrefix + captureKey + "/" + k.CaptureID
	case CDCKeyTypeChangefeedInfo:
		return NamespacedPrefix(k.ClusterID, k.ChangefeedID.Namespace) + ChangefeedInfoKey +
			"/" + k.ChangefeedID.ID
	case CDCKeyTypeChangeFeedStatus:
		return NamespacedPrefix(k.ClusterID, k.ChangefeedID.Namespace) + ChangefeedStatusKey +
			"/" + k.ChangefeedID.ID
	case CDCKeyTypeTaskPosition:
		return NamespacedPrefix(k.ClusterID, k.ChangefeedID.Namespace) + taskPositionKey +
			"/" + k.CaptureID + "/" + k.ChangefeedID.ID
	case CDCKeyTypeMetaVersion:
		return BaseKey(k.ClusterID) + metaPrefix + metaVersionKey
	case CDCKeyTypeUpStream:
		return fmt.Sprintf("%s%s/%d",
			NamespacedPrefix(k.ClusterID, k.Namespace),
			upstreamKey, k.UpstreamID)
	}
	log.Panic("unreachable")
	return ""
}<|MERGE_RESOLUTION|>--- conflicted
+++ resolved
@@ -45,12 +45,9 @@
 	DefaultClusterAndNamespacePrefix = "/tidb/cdc/default/default"
 	// DefaultClusterAndMetaPrefix is the default prefix of cluster meta
 	DefaultClusterAndMetaPrefix = "/tidb/cdc/default" + metaPrefix
-<<<<<<< HEAD
-=======
 
 	// MigrateBackupPrefix is the prefix of backup keys during a migration
 	migrateBackupPrefix = "/tidb/cdc/__backup__"
->>>>>>> dbade65d
 )
 
 // CDCKeyType is the type of etcd key
