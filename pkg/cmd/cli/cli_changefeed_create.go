--- conflicted
+++ resolved
@@ -232,11 +232,6 @@
 	if o.timezone != "SYSTEM" {
 		cmd.Printf(color.HiYellowString("[WARN] --tz is deprecated in changefeed settings.\n"))
 	}
-
-	if len(o.commonChangefeedOptions.opts) != 0 {
-		cmd.Printf(color.HiYellowString("[WARN] --opts is deprecated in changefeed settings.\n"))
-		return errors.New("Creating changefeed with `--opts`, it's invalid")
-	}
 	// user is not allowed to set sort-dir at changefeed level
 	if o.commonChangefeedOptions.sortDir != "" {
 		cmd.Printf(color.HiYellowString("[WARN] --sort-dir is deprecated in changefeed settings. " +
@@ -258,19 +253,11 @@
 	return nil
 }
 
-<<<<<<< HEAD
 func (o *createChangefeedOptions) getChangefeedConfig(cmd *cobra.Command) *v2.ChangefeedConfig {
 	replicaConfig := v2.ToAPIReplicaConfig(o.cfg)
 	upstreamConfig := o.getUpstreamConfig()
 	return &v2.ChangefeedConfig{
 		ID:                o.changefeedID,
-=======
-// getInfo constructs the information for the changefeed.
-func (o *createChangefeedOptions) getInfo(cmd *cobra.Command) *model.ChangeFeedInfo {
-	info := &model.ChangeFeedInfo{
-		SinkURI:           o.commonChangefeedOptions.sinkURI,
-		CreateTime:        time.Now(),
->>>>>>> d8afd07f
 		StartTs:           o.startTs,
 		TargetTs:          o.commonChangefeedOptions.targetTs,
 		SinkURI:           o.commonChangefeedOptions.sinkURI,
@@ -278,29 +265,10 @@
 		ReplicaConfig:     replicaConfig,
 		SyncPointEnabled:  o.commonChangefeedOptions.syncPointEnabled,
 		SyncPointInterval: o.commonChangefeedOptions.syncPointInterval,
-<<<<<<< HEAD
 		PDAddrs:           upstreamConfig.PDAddrs,
 		CAPath:            upstreamConfig.CAPath,
 		CertPath:          upstreamConfig.CertPath,
 		KeyPath:           upstreamConfig.KeyPath,
-=======
-		CreatorVersion:    version.ReleaseVersion,
-	}
-
-	if info.Engine == model.SortInFile {
-		cmd.Printf("[WARN] file sorter is deprecated. " +
-			"make sure that you DO NOT use it in production. " +
-			"Adjust \"sort-engine\" to make use of the right sorter.\n")
-	}
-
-	return info
-}
-
-// validateStartTs checks if startTs is a valid value.
-func (o *createChangefeedOptions) validateStartTs(ctx context.Context) error {
-	if o.disableGCSafePointCheck {
-		return nil
->>>>>>> d8afd07f
 	}
 }
 
@@ -324,17 +292,6 @@
 		KeyPath:       keyPath,
 		CertAllowedCN: nil,
 	}
-<<<<<<< HEAD
-=======
-	return nil
-}
-
-// validateSink will create a sink and verify that the configuration is correct.
-func (o *createChangefeedOptions) validateSink(
-	ctx context.Context, cfg *config.ReplicaConfig,
-) error {
-	return sink.Validate(ctx, o.commonChangefeedOptions.sinkURI, cfg)
->>>>>>> d8afd07f
 }
 
 // run the `cli changefeed create` command.
@@ -392,15 +349,7 @@
 		ignoreIneligibleTables = true
 	}
 
-<<<<<<< HEAD
 	createChangefeedCfg.ReplicaConfig.IgnoreIneligibleTable = ignoreIneligibleTables
-=======
-	ctx = contextutil.PutTimezoneInCtx(ctx, tz)
-	err = o.validateSink(ctx, info.Config)
-	if err != nil {
-		return err
-	}
->>>>>>> d8afd07f
 
 	info, err := o.apiClient.Changefeeds().Create(ctx, createChangefeedCfg)
 	if err != nil {
