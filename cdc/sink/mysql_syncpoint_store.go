--- conflicted
+++ resolved
@@ -226,13 +226,8 @@
 		}
 		return cerror.WrapError(cerror.ErrMySQLTxnError, err)
 	}
-<<<<<<< HEAD
 	_, err = tx.Exec("insert ignore into "+syncpointDatabaseName+"."+syncpointTableName+"(cf, primary_ts, secondary_ts, result) VALUES (?,?,?,?)", id, checkpointTs, secondaryTs, 0)
-=======
-	query := "insert ignore into " + mark.SchemaName + "." + syncpointTableName +
-		"(cf, primary_ts, secondary_ts) VALUES (?,?,?)"
-	_, err = tx.Exec(query, id, checkpointTs, secondaryTs)
->>>>>>> b0e6b2a6
+
 	if err != nil {
 		err2 := tx.Rollback()
 		if err2 != nil {
