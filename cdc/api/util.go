--- conflicted
+++ resolved
@@ -94,11 +94,7 @@
 
 // HandleOwnerJob enqueue the admin job
 func HandleOwnerJob(
-<<<<<<< HEAD
-	ctx context.Context, capture capture.InfoForAPI, job model.AdminJob,
-=======
 	ctx context.Context, capture capture.Capture, job model.AdminJob,
->>>>>>> df2bd2a6
 ) error {
 	// Use buffered channel to prevent blocking owner from happening.
 	done := make(chan error, 1)
@@ -117,11 +113,7 @@
 
 // HandleOwnerBalance balance the changefeed tables
 func HandleOwnerBalance(
-<<<<<<< HEAD
-	ctx context.Context, capture capture.InfoForAPI, changefeedID model.ChangeFeedID,
-=======
 	ctx context.Context, capture capture.Capture, changefeedID model.ChangeFeedID,
->>>>>>> df2bd2a6
 ) error {
 	// Use buffered channel to prevernt blocking owner.
 	done := make(chan error, 1)
@@ -140,11 +132,7 @@
 
 // HandleOwnerScheduleTable schedule tables
 func HandleOwnerScheduleTable(
-<<<<<<< HEAD
-	ctx context.Context, capture capture.InfoForAPI,
-=======
 	ctx context.Context, capture capture.Capture,
->>>>>>> df2bd2a6
 	changefeedID model.ChangeFeedID, captureID string, tableID int64,
 ) error {
 	// Use buffered channel to prevent blocking owner.
@@ -163,7 +151,7 @@
 }
 
 // ForwardToOwner forwards an request to the owner
-func ForwardToOwner(c *gin.Context, p capture.InfoForAPI) {
+func ForwardToOwner(c *gin.Context, p capture.Capture) {
 	ctx := c.Request.Context()
 	// every request can only forward to owner one time
 	if len(c.GetHeader(forwardFromCapture)) != 0 {
@@ -245,11 +233,7 @@
 
 // HandleOwnerDrainCapture schedule drain the target capture
 func HandleOwnerDrainCapture(
-<<<<<<< HEAD
-	ctx context.Context, capture capture.InfoForAPI, captureID string,
-=======
 	ctx context.Context, capture capture.Capture, captureID string,
->>>>>>> df2bd2a6
 ) (*model.DrainCaptureResp, error) {
 	// Use buffered channel to prevent blocking owner.
 	done := make(chan error, 1)
