--- conflicted
+++ resolved
@@ -149,48 +149,26 @@
 	}
 }
 
-<<<<<<< HEAD
-// forWardFromCapture is a header to be set when
-// a request is forwarded from another capture
-const forWardFromCapture = "TiCDC-ForwardFromCapture"
-
-// ForwardToOwner forwards an request to owner
-func ForwardToOwner(c *gin.Context, capture *capture.Capture) {
-	ctx := c.Request.Context()
-	// every request can only forward to owner one time
-	if len(c.GetHeader(forWardFromCapture)) != 0 {
-=======
 // ForwardToOwner forwards an request to the owner
 func ForwardToOwner(c *gin.Context, p CaptureInfoProvider) {
 	ctx := c.Request.Context()
 	// every request can only forward to owner one time
 	if len(c.GetHeader(forwardFromCapture)) != 0 {
->>>>>>> 87e8711d
 		_ = c.Error(cerror.ErrRequestForwardErr.FastGenByArgs())
 		return
 	}
 
-<<<<<<< HEAD
-	info, err := capture.Info()
-=======
 	info, err := p.Info()
->>>>>>> 87e8711d
-	if err != nil {
-		_ = c.Error(err)
-		return
-	}
-
-<<<<<<< HEAD
-	c.Header(forWardFromCapture, info.ID)
-
-	owner, err := capture.GetOwnerCaptureInfo(ctx)
-=======
+	if err != nil {
+		_ = c.Error(err)
+		return
+	}
+
 	c.Header(forwardFromCapture, info.ID)
 
 	var owner *model.CaptureInfo
 	// get owner
 	owner, err = p.GetOwnerCaptureInfo(ctx)
->>>>>>> 87e8711d
 	if err != nil {
 		log.Info("get owner failed", zap.Error(err))
 		_ = c.Error(err)
