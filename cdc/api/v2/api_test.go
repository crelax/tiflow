// Copyright 2022 PingCAP, Inc.
//
// Licensed under the Apache License, Version 2.0 (the "License");
// you may not use this file except in compliance with the License.
// You may obtain a copy of the License at
//
//     http://www.apache.org/licenses/LICENSE-2.0
//
// Unless required by applicable law or agreed to in writing, software
// distributed under the License is distributed on an "AS IS" BASIS,
// See the License for the specific language governing permissions and
// limitations under the License.

package v2

import (
	"context"

	"github.com/gin-gonic/gin"
	"github.com/pingcap/tiflow/cdc/model"
	"github.com/pingcap/tiflow/cdc/owner"
	pd "github.com/tikv/pd/client"
)

type testCase struct {
	url    string
	method string
}

<<<<<<< HEAD
func newRouter(apiV2 OpenAPIV2) *gin.Engine {
=======
func newRouter(c capture.Capture) *gin.Engine {
>>>>>>> df2bd2a6
	router := gin.New()
	RegisterOpenAPIV2Routes(router, apiV2)
	return router
}

// mockPDClient mocks pd.Client to facilitate unit testing.
type mockPDClient struct {
	pd.Client
	logicTime int64
	timestamp int64
}

// UpdateServiceGCSafePoint mocks the corresponding method of a real PDClient
func (m *mockPDClient) UpdateServiceGCSafePoint(ctx context.Context,
	serviceID string, ttl int64, safePoint uint64,
) (uint64, error) {
	return safePoint, nil
}

// GetTS of mockPDClient returns a mock tso
func (m *mockPDClient) GetTS(ctx context.Context) (int64, int64, error) {
	return m.logicTime, m.timestamp, nil
}

// GetClusterID of mockPDClient returns a mock ClusterID
func (m *mockPDClient) GetClusterID(ctx context.Context) uint64 {
	return 123
}

// Close mocks the Close() method of a PDClient
func (c *mockPDClient) Close() {}

type mockStatusProvider struct {
	owner.StatusProvider
	changefeedStatus *model.ChangeFeedStatus
	changefeedInfo   *model.ChangeFeedInfo
	err              error
}

// GetChangeFeedStatus returns a changefeeds' runtime status.
func (m *mockStatusProvider) GetChangeFeedStatus(ctx context.Context,
	changefeedID model.ChangeFeedID,
) (*model.ChangeFeedStatus, error) {
	return m.changefeedStatus, m.err
}

// GetChangeFeedStatus returns a mock changefeeds' info.
func (m *mockStatusProvider) GetChangeFeedInfo(ctx context.Context,
	changefeedID model.ChangeFeedID,
) (*model.ChangeFeedInfo, error) {
	return m.changefeedInfo, m.err
}<|MERGE_RESOLUTION|>--- conflicted
+++ resolved
@@ -17,6 +17,7 @@
 	"context"
 
 	"github.com/gin-gonic/gin"
+	"github.com/pingcap/tiflow/cdc/capture"
 	"github.com/pingcap/tiflow/cdc/model"
 	"github.com/pingcap/tiflow/cdc/owner"
 	pd "github.com/tikv/pd/client"
@@ -27,13 +28,9 @@
 	method string
 }
 
-<<<<<<< HEAD
-func newRouter(apiV2 OpenAPIV2) *gin.Engine {
-=======
 func newRouter(c capture.Capture) *gin.Engine {
->>>>>>> df2bd2a6
 	router := gin.New()
-	RegisterOpenAPIV2Routes(router, apiV2)
+	RegisterOpenAPIV2Routes(router, NewOpenAPIV2(c))
 	return router
 }
 
